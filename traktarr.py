--- conflicted
+++ resolved
@@ -185,10 +185,7 @@
           authenticate_user=None):
     from media.sonarr import Sonarr
     from media.trakt import Trakt
-<<<<<<< HEAD
     from helpers import misc as misc_helper
-=======
->>>>>>> 48fd3635
     from helpers import sonarr as sonarr_helper
     from helpers import trakt as trakt_helper
 
@@ -216,19 +213,11 @@
 
     # get trakt series list
     if list_type.lower() == 'anticipated':
-<<<<<<< HEAD
         trakt_objects_list = trakt.get_anticipated_shows(genres=genre, languages=cfg.filters.shows.allowed_languages)
     elif list_type.lower() == 'trending':
         trakt_objects_list = trakt.get_trending_shows(genres=genre, languages=cfg.filters.shows.allowed_languages)
     elif list_type.lower() == 'popular':
         trakt_objects_list = trakt.get_popular_shows(genres=genre, languages=cfg.filters.shows.allowed_languages)
-=======
-        trakt_objects_list = trakt.get_anticipated_shows()
-    elif list_type.lower() == 'trending':
-        trakt_objects_list = trakt.get_trending_shows()
-    elif list_type.lower() == 'popular':
-        trakt_objects_list = trakt.get_popular_shows()
->>>>>>> 48fd3635
     elif list_type.lower() == 'watchlist':
         trakt_objects_list = trakt.get_watchlist_shows(authenticate_user)
     else:
@@ -373,10 +362,7 @@
            authenticate_user=None):
     from media.radarr import Radarr
     from media.trakt import Trakt
-<<<<<<< HEAD
     from helpers import misc as misc_helper
-=======
->>>>>>> 48fd3635
     from helpers import radarr as radarr_helper
     from helpers import trakt as trakt_helper
 
@@ -403,19 +389,11 @@
 
     # get trakt movies list
     if list_type.lower() == 'anticipated':
-<<<<<<< HEAD
         trakt_objects_list = trakt.get_anticipated_movies(genres=genre, languages=cfg.filters.movies.allowed_languages)
     elif list_type.lower() == 'trending':
         trakt_objects_list = trakt.get_trending_movies(genres=genre, languages=cfg.filters.movies.allowed_languages)
     elif list_type.lower() == 'popular':
         trakt_objects_list = trakt.get_popular_movies(genres=genre, languages=cfg.filters.movies.allowed_languages)
-=======
-        trakt_objects_list = trakt.get_anticipated_movies()
-    elif list_type.lower() == 'trending':
-        trakt_objects_list = trakt.get_trending_movies()
-    elif list_type.lower() == 'popular':
-        trakt_objects_list = trakt.get_popular_movies()
->>>>>>> 48fd3635
     elif list_type.lower() == 'boxoffice':
         trakt_objects_list = trakt.get_boxoffice_movies()
     elif list_type.lower() == 'watchlist':
